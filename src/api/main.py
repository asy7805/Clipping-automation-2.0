--- conflicted
+++ resolved
@@ -1,80 +1,44 @@
 #!/usr/bin/env python3
 """
-FastAPI Server for AscensionClips
+FastAPI Server for Clipping Automation 2.0
 Provides REST API endpoints for clip management, analytics, and automation.
 """
 
 import os
 import sys
-import asyncio
 from pathlib import Path
 from contextlib import asynccontextmanager
-from fastapi import FastAPI, HTTPException, Depends, Request, status
+from fastapi import FastAPI, HTTPException, Depends
 from fastapi.middleware.cors import CORSMiddleware
-from fastapi.responses import JSONResponse
 from dotenv import load_dotenv
-import logging
 
 # Add src to path for imports
 sys.path.append(str(Path(__file__).parent.parent))
 
 # Load environment variables
-load_dotenv(Path(__file__).parent.parent / '.env')
+load_dotenv()
 
 # Import API routers
-<<<<<<< HEAD
-from .routers import clips, analytics, streams, health, monitors, social, admin, captions
-from .services.monitor_watchdog import MonitorWatchdog
-from twitch_engagement_fetcher import TwitchEngagementFetcher
-
-logger = logging.getLogger(__name__)
-
-# Global watchdog instance
-watchdog_instance = None
-watchdog_task = None
-=======
 from .routers import clips, analytics, streams, health, captions
->>>>>>> 2b5c6234
 
 @asynccontextmanager
 async def lifespan(app: FastAPI):
     """Application lifespan manager for startup/shutdown events."""
-    global watchdog_instance, watchdog_task
-    
     # Startup
-    print("🚀 Starting AscensionClips API...")
+    print("🚀 Starting Clipping Automation API...")
     print(f"📡 Supabase URL: {os.getenv('SUPABASE_URL', 'Not configured')}")
     print(f"🤖 OpenAI API: {'✅ Configured' if os.getenv('OPENAI_API_KEY') else '❌ Missing'}")
     print(f"📺 Twitch API: {'✅ Configured' if os.getenv('TWITCH_CLIENT_ID') else '❌ Missing'}")
     print(f"🎬 Captions AI: {'✅ Configured' if os.getenv('CAPTIONS_AI_API_KEY') else '❌ Missing'}")
-<<<<<<< HEAD
-    
-    # Start monitor watchdog
-    print("🐕 Starting Monitor Watchdog...")
-    twitch_api = TwitchEngagementFetcher()
-    watchdog_instance = MonitorWatchdog(monitors.active_monitors, twitch_api)
-    watchdog_task = asyncio.create_task(watchdog_instance.run_watchdog_loop())
-    print("✅ Monitor Watchdog started (auto-restart enabled)")
-=======
->>>>>>> 2b5c6234
     
     yield
     
     # Shutdown
-    print("🛑 Shutting down AscensionClips API...")
-    if watchdog_instance:
-        watchdog_instance.stop()
-    if watchdog_task:
-        watchdog_task.cancel()
-        try:
-            await watchdog_task
-        except asyncio.CancelledError:
-            pass
-    print("✅ Shutdown complete")
+    print("🛑 Shutting down Clipping Automation API...")
 
 # Create FastAPI app
 app = FastAPI(
-    title="AscensionClips API",
+    title="Clipping Automation 2.0 API",
     description="REST API for automated clip collection, processing, and analytics",
     version="2.0.0",
     lifespan=lifespan
@@ -87,48 +51,20 @@
     allow_credentials=True,
     allow_methods=["*"],
     allow_headers=["*"],
-    expose_headers=["*"]
 )
-
-# Exception handlers for auth errors
-@app.exception_handler(HTTPException)
-async def http_exception_handler(request: Request, exc: HTTPException):
-    """Handle HTTP exceptions with proper formatting."""
-    if exc.status_code in [401, 403]:
-        logger.warning(f"Auth error {exc.status_code}: {exc.detail} for {request.url}")
-    return JSONResponse(
-        status_code=exc.status_code,
-        content={"detail": exc.detail, "type": "http_exception"},
-        headers=exc.headers
-    )
-
-@app.exception_handler(Exception)
-async def general_exception_handler(request: Request, exc: Exception):
-    """Handle unexpected errors."""
-    logger.error(f"Unexpected error for {request.url}: {exc}", exc_info=True)
-    return JSONResponse(
-        status_code=status.HTTP_500_INTERNAL_SERVER_ERROR,
-        content={"detail": "Internal server error", "type": "server_error"}
-    )
 
 # Include API routers
 app.include_router(health.router, prefix="/api/v1", tags=["health"])
 app.include_router(clips.router, prefix="/api/v1", tags=["clips"])
 app.include_router(analytics.router, prefix="/api/v1", tags=["analytics"])
 app.include_router(streams.router, prefix="/api/v1", tags=["streams"])
-<<<<<<< HEAD
-app.include_router(monitors.router, prefix="/api/v1", tags=["monitors"])
-app.include_router(social.router, prefix="/api/v1", tags=["social"])
-app.include_router(admin.router, prefix="/api/v1", tags=["admin"])
-=======
->>>>>>> 2b5c6234
 app.include_router(captions.router, prefix="/api/v1", tags=["captions"])
 
 @app.get("/")
 async def root():
     """Root endpoint with API information."""
     return {
-        "message": "AscensionClips API",
+        "message": "Clipping Automation 2.0 API",
         "version": "2.0.0",
         "docs": "/docs",
         "health": "/api/v1/health"
